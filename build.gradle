--- conflicted
+++ resolved
@@ -1,14 +1,7 @@
 buildscript {
-<<<<<<< HEAD
-    ext.kotlin_version = '1.1.0-rc-91'
-=======
     ext.kotlin_version = "1.1.1"
->>>>>>> 7a8d3b70
     repositories {
         mavenCentral()
-        maven {
-            url "http://dl.bintray.com/kotlin/kotlin-eap-1.1"
-        }
     }
     dependencies {
         classpath "org.jetbrains.kotlin:kotlin-gradle-plugin:$kotlin_version"
@@ -24,10 +17,7 @@
 }
 
 group = "io.kotlintest"
-<<<<<<< HEAD
-=======
 version = "2.0.0-SNAPSHOT"
->>>>>>> 7a8d3b70
 
 apply plugin: 'kotlin'
 apply plugin: 'maven'
@@ -36,9 +26,6 @@
 
 repositories {
     mavenCentral()
-    maven {
-        url "http://dl.bintray.com/kotlin/kotlin-eap-1.1"
-    }
 }
 
 task javadocJar(type: Jar) {
@@ -66,16 +53,10 @@
 dependencies {
     compile 'com.google.guava:guava:18.0'
     compile 'com.sksamuel.koors:koors:0.90.0'
-<<<<<<< HEAD
     compile "org.jetbrains.kotlin:kotlin-stdlib:$kotlin_version"
     compile "org.jetbrains.kotlin:kotlin-reflect:$kotlin_version"
-    compile 'org.mockito:mockito-core:1.10.19'
-=======
-    compile 'org.jetbrains.kotlin:kotlin-stdlib:1.1.0'
-    compile 'org.jetbrains.kotlin:kotlin-reflect:1.1.0'
     compile 'org.mockito:mockito-core:2.7.11'
     compile 'org.reflections:reflections:0.9.10'
->>>>>>> 7a8d3b70
 }
 
 uploadArchives {
